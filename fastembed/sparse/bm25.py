--- conflicted
+++ resolved
@@ -102,6 +102,7 @@
         b: float = 0.75,
         avg_len: float = 256.0,
         language: str = "english",
+        token_max_length: int = 40,
         **kwargs,
     ):
         super().__init__(model_name, cache_dir, **kwargs)
@@ -122,16 +123,12 @@
             model_description, self.cache_dir, local_files_only=self._local_files_only
         )
 
-<<<<<<< HEAD
+        self.token_max_length = token_max_length
         self.punctuation = set(get_all_punctuation())
-        self.stopwords = set(self._load_stopwords(model_dir, self.language))
-
-=======
-        self.punctuation = set(string.punctuation)
         self.stopwords = set(self._load_stopwords(self._model_dir, self.language))
->>>>>>> 97f2fb27
+
         self.stemmer = get_stemmer(language)
-        self.tokenizer = SimpleTokenizer  # WordTokenizer
+        self.tokenizer = SimpleTokenizer
 
     @classmethod
     def list_supported_models(cls) -> List[Dict[str, Any]]:
@@ -230,7 +227,7 @@
             if token.lower() in self.stopwords:
                 continue
 
-            if len(token) > 40:
+            if len(token) > self.token_max_length:
                 continue
 
             stemmed_token = self.stemmer.stemWord(token.lower())
