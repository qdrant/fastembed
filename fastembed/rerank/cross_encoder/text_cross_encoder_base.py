<<<<<<< HEAD
from typing import Iterable, Optional, Any
=======
from typing import Any, Iterable, Optional
>>>>>>> 13acf23b

from fastembed.common.model_management import ModelManagement


class TextCrossEncoderBase(ModelManagement):
    def __init__(
        self,
        model_name: str,
        cache_dir: Optional[str] = None,
        threads: Optional[int] = None,
        **kwargs,
    ):
        self.model_name = model_name
        self.cache_dir = cache_dir
        self.threads = threads
        self._local_files_only = kwargs.pop("local_files_only", False)

    def rerank(
        self,
        query: str,
        documents: Iterable[str],
        batch_size: int = 64,
        **kwargs,
    ) -> Iterable[float]:
        """Rerank a list of documents given a query.

        Args:
            query (str): The query to rerank the documents.
            documents (Iterable[str]): The list of texts to rerank.
            batch_size (int): The batch size to use for reranking.
            **kwargs: Additional keyword argument to pass to the rerank method.

        Yields:
<<<<<<< HEAD
            Iterable[float]: The scores of the reranked documents.
=======
            Iterable[float]: The scores of the reranked the documents.
>>>>>>> 13acf23b
        """
        raise NotImplementedError("This method should be overridden by subclasses")

    def rerank_pairs(
        self,
        pairs: Iterable[tuple[str, str]],
        batch_size: int = 64,
        parallel: Optional[int] = None,
        **kwargs: Any,
    ) -> Iterable[float]:
        """Rerank query-document pairs.
<<<<<<< HEAD

=======
>>>>>>> 13acf23b
        Args:
            pairs Iterable[tuple[str, str]]: Query-document pairs to rerank
            batch_size (int): The batch size to use for reranking.
            parallel: parallel:
                If > 1, data-parallel encoding will be used, recommended for offline encoding of large datasets.
                If 0, use all available cores.
                If None, don't use data-parallel processing, use default onnxruntime threading instead.
            **kwargs: Additional keyword argument to pass to the rerank method.
<<<<<<< HEAD

=======
>>>>>>> 13acf23b
        Yields:
            Iterable[float]: Scores for each individual pair
        """
        raise NotImplementedError("This method should be overridden by subclasses")<|MERGE_RESOLUTION|>--- conflicted
+++ resolved
@@ -1,8 +1,4 @@
-<<<<<<< HEAD
 from typing import Iterable, Optional, Any
-=======
-from typing import Any, Iterable, Optional
->>>>>>> 13acf23b
 
 from fastembed.common.model_management import ModelManagement
 
@@ -36,11 +32,7 @@
             **kwargs: Additional keyword argument to pass to the rerank method.
 
         Yields:
-<<<<<<< HEAD
-            Iterable[float]: The scores of the reranked documents.
-=======
             Iterable[float]: The scores of the reranked the documents.
->>>>>>> 13acf23b
         """
         raise NotImplementedError("This method should be overridden by subclasses")
 
@@ -52,10 +44,6 @@
         **kwargs: Any,
     ) -> Iterable[float]:
         """Rerank query-document pairs.
-<<<<<<< HEAD
-
-=======
->>>>>>> 13acf23b
         Args:
             pairs Iterable[tuple[str, str]]: Query-document pairs to rerank
             batch_size (int): The batch size to use for reranking.
@@ -64,10 +52,6 @@
                 If 0, use all available cores.
                 If None, don't use data-parallel processing, use default onnxruntime threading instead.
             **kwargs: Additional keyword argument to pass to the rerank method.
-<<<<<<< HEAD
-
-=======
->>>>>>> 13acf23b
         Yields:
             Iterable[float]: Scores for each individual pair
         """
