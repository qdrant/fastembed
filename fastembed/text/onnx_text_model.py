--- conflicted
+++ resolved
@@ -79,10 +79,7 @@
             onnx_input["token_type_ids"] = np.array(
                 [np.zeros(len(e), dtype=np.int64) for e in input_ids], dtype=np.int64
             )
-<<<<<<< HEAD
-=======
 
->>>>>>> 13acf23b
         onnx_input = self._preprocess_onnx_input(onnx_input, **kwargs)
 
         model_output = self.model.run(self.ONNX_OUTPUT_NAMES, onnx_input)
