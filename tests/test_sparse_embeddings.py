--- conflicted
+++ resolved
@@ -104,9 +104,6 @@
             == sparse_embedding_all.indices.tolist()
         )
         assert np.allclose(sparse_embedding.values, sparse_embedding_duo.values, atol=1e-3)
-<<<<<<< HEAD
-        assert np.allclose(sparse_embedding.values, sparse_embedding_all.values, atol=1e-3)
-=======
         assert np.allclose(sparse_embedding.values, sparse_embedding_all.values, atol=1e-3)
 
     if is_ci:
@@ -151,5 +148,4 @@
 
     # Assert
     expected = ["quick", "brown", "fox", "test", "sentenc"]
-    assert result == expected, f"Expected {expected}, but got {result}"
->>>>>>> dab4dcc9
+    assert result == expected, f"Expected {expected}, but got {result}"