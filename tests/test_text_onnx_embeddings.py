import os

import numpy as np
import pytest

from fastembed.text.text_embedding import TextEmbedding

CANONICAL_VECTOR_VALUES = {
    "BAAI/bge-small-en": np.array([-0.0232, -0.0255, 0.0174, -0.0639, -0.0006]),
    "BAAI/bge-small-en-v1.5": np.array(
        [0.01522374, -0.02271799, 0.00860278, -0.07424029, 0.00386434]
    ),
    "BAAI/bge-small-en-v1.5-quantized": np.array(
        [0.01522374, -0.02271799, 0.00860278, -0.07424029, 0.00386434]
    ),
    "BAAI/bge-small-zh-v1.5": np.array(
        [-0.01023294, 0.07634465, 0.0691722, -0.04458365, -0.03160762]
    ),
    "BAAI/bge-base-en": np.array([0.0115, 0.0372, 0.0295, 0.0121, 0.0346]),
    "BAAI/bge-base-en-v1.5": np.array(
        [0.01129394, 0.05493144, 0.02615099, 0.00328772, 0.02996045]
    ),
    "BAAI/bge-large-en-v1.5": np.array(
        [0.03434538, 0.03316108, 0.02191251, -0.03713358, -0.01577825]
    ),
    "BAAI/bge-large-en-v1.5-quantized": np.array(
        [0.03434538, 0.03316108, 0.02191251, -0.03713358, -0.01577825]
    ),
    "sentence-transformers/all-MiniLM-L6-v2": np.array(
        [-0.034478, 0.03102, 0.00673, 0.02611, -0.039362]
    ),
    "sentence-transformers/paraphrase-multilingual-MiniLM-L12-v2": np.array(
        [0.0094, 0.0184, 0.0328, 0.0072, -0.0351]
    ),
    "intfloat/multilingual-e5-large": np.array(
        [0.0098, 0.0045, 0.0066, -0.0354, 0.0070]
    ),
    "sentence-transformers/paraphrase-multilingual-mpnet-base-v2": np.array(
        [-0.01341097, 0.0416553, -0.00480805, 0.02844842, 0.0505299]
    ),
<<<<<<< HEAD
    "jinaai/jina-embeddings-v2-small-en": np.array(
        [-0.0455, -0.0428, -0.0122, 0.0613, 0.0015]
    ),
    "jinaai/jina-embeddings-v2-base-en": np.array(
        [-0.0332, -0.0509, 0.0287, -0.0043, -0.0077]
    ),
    "nomic-ai/nomic-embed-text-v1": np.array(
        [0.0061, 0.0103, -0.0296, -0.0242, -0.0170]
    ),
=======
    "jinaai/jina-embeddings-v2-small-en": np.array([-0.0455, -0.0428, -0.0122, 0.0613, 0.0015]),
    "jinaai/jina-embeddings-v2-base-en": np.array([-0.0332, -0.0509, 0.0287, -0.0043, -0.0077]),
    "jinaai/jina-embeddings-v2-base-de": np.array([-0.0085, 0.0417, 0.0342, 0.0309, -0.0149]),
    "nomic-ai/nomic-embed-text-v1": np.array([0.0061, 0.0103, -0.0296, -0.0242, -0.0170]),
>>>>>>> fd0b26f0
    "nomic-ai/nomic-embed-text-v1.5": np.array(
        [-1.6531514e-02, 8.5380634e-05, -1.8171231e-01, -3.9333291e-03, 1.2763254e-02]
    ),
    "nomic-ai/nomic-embed-text-v1.5-Q": np.array(
        [-0.01554983, 0.0129992, -0.17909265, -0.01062993, 0.00512859]
    ),
    "thenlper/gte-large": np.array(
        [-0.01920587, 0.00113156, -0.00708992, -0.00632304, -0.04025577]
    ),
    "mixedbread-ai/mxbai-embed-large-v1": np.array(
        [0.02295546, 0.03196154, 0.016512, -0.04031524, -0.0219634]
    ),
    "snowflake/snowflake-arctic-embed-xs": np.array(
        [0.0092, 0.0619, 0.0196, 0.009, -0.0114]
    ),
    "snowflake/snowflake-arctic-embed-s": np.array(
        [-0.0416, -0.0867, 0.0209, 0.0554, -0.0272]
    ),
    "snowflake/snowflake-arctic-embed-m": np.array(
        [-0.0329, 0.0364, 0.0481, 0.0016, 0.0328]
    ),
    "snowflake/snowflake-arctic-embed-m-long": np.array(
        [0.0080, -0.0266, -0.0335, 0.0282, 0.0143]
    ),
    "snowflake/snowflake-arctic-embed-l": np.array(
        [0.0189, -0.0673, 0.0183, 0.0124, 0.0146]
    ),
    "Qdrant/clip-ViT-B-32-text": np.array([0.0083, 0.0103, -0.0138, 0.0199, -0.0069]),
}


def test_embedding():
    is_ci = os.getenv("CI")

    for model_desc in TextEmbedding.list_supported_models():
        if not is_ci and model_desc["size_in_GB"] > 1:
            continue

        dim = model_desc["dim"]

        model = TextEmbedding(model_name=model_desc["model"])

        docs = ["hello world", "flag embedding"]
        embeddings = list(model.embed(docs))
        embeddings = np.stack(embeddings, axis=0)
        assert embeddings.shape == (2, dim)

        canonical_vector = CANONICAL_VECTOR_VALUES[model_desc["model"]]
        assert np.allclose(
            embeddings[0, : canonical_vector.shape[0]], canonical_vector, atol=1e-3
        ), model_desc["model"]


@pytest.mark.parametrize(
    "n_dims,model_name",
    [(384, "BAAI/bge-small-en-v1.5"), (768, "jinaai/jina-embeddings-v2-base-en")],
)
def test_batch_embedding(n_dims, model_name):
    model = TextEmbedding(model_name=model_name)

    docs = ["hello world", "flag embedding"] * 100
    embeddings = list(model.embed(docs, batch_size=10))
    embeddings = np.stack(embeddings, axis=0)

    assert embeddings.shape == (200, n_dims)


@pytest.mark.parametrize(
    "n_dims,model_name",
    [(384, "BAAI/bge-small-en-v1.5"), (768, "jinaai/jina-embeddings-v2-base-en")],
)
def test_parallel_processing(n_dims, model_name):
    model = TextEmbedding(model_name=model_name)

    docs = ["hello world", "flag embedding"] * 100
    embeddings = list(model.embed(docs, batch_size=10, parallel=2))
    embeddings = np.stack(embeddings, axis=0)

    embeddings_2 = list(model.embed(docs, batch_size=10, parallel=None))
    embeddings_2 = np.stack(embeddings_2, axis=0)

    embeddings_3 = list(model.embed(docs, batch_size=10, parallel=0))
    embeddings_3 = np.stack(embeddings_3, axis=0)

    assert embeddings.shape == (200, n_dims)
    assert np.allclose(embeddings, embeddings_2, atol=1e-3)
    assert np.allclose(embeddings, embeddings_3, atol=1e-3)<|MERGE_RESOLUTION|>--- conflicted
+++ resolved
@@ -38,22 +38,18 @@
     "sentence-transformers/paraphrase-multilingual-mpnet-base-v2": np.array(
         [-0.01341097, 0.0416553, -0.00480805, 0.02844842, 0.0505299]
     ),
-<<<<<<< HEAD
     "jinaai/jina-embeddings-v2-small-en": np.array(
         [-0.0455, -0.0428, -0.0122, 0.0613, 0.0015]
     ),
     "jinaai/jina-embeddings-v2-base-en": np.array(
         [-0.0332, -0.0509, 0.0287, -0.0043, -0.0077]
     ),
+    "jinaai/jina-embeddings-v2-base-de": np.array(
+      [-0.0085, 0.0417, 0.0342, 0.0309, -0.0149]
+    ),
     "nomic-ai/nomic-embed-text-v1": np.array(
         [0.0061, 0.0103, -0.0296, -0.0242, -0.0170]
     ),
-=======
-    "jinaai/jina-embeddings-v2-small-en": np.array([-0.0455, -0.0428, -0.0122, 0.0613, 0.0015]),
-    "jinaai/jina-embeddings-v2-base-en": np.array([-0.0332, -0.0509, 0.0287, -0.0043, -0.0077]),
-    "jinaai/jina-embeddings-v2-base-de": np.array([-0.0085, 0.0417, 0.0342, 0.0309, -0.0149]),
-    "nomic-ai/nomic-embed-text-v1": np.array([0.0061, 0.0103, -0.0296, -0.0242, -0.0170]),
->>>>>>> fd0b26f0
     "nomic-ai/nomic-embed-text-v1.5": np.array(
         [-1.6531514e-02, 8.5380634e-05, -1.8171231e-01, -3.9333291e-03, 1.2763254e-02]
     ),
