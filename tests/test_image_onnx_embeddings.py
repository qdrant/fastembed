--- conflicted
+++ resolved
@@ -37,13 +37,8 @@
         images = [
             TEST_MISC_DIR / "image.jpeg",
             str(TEST_MISC_DIR / "small_image.jpeg"),
-<<<<<<< HEAD
-            Image.open(BytesIO(requests.get("https://qdrant.tech/img/logo.png").content)),
-            TEST_MISC_DIR / "logo.png",
-=======
             Image.open((TEST_MISC_DIR / "small_image.jpeg")),
             Image.open(BytesIO(requests.get("https://qdrant.tech/img/logo.png").content)),
->>>>>>> 9c72d2f5
         ]
         embeddings = list(model.embed(images))
         embeddings = np.stack(embeddings, axis=0)
@@ -55,11 +50,7 @@
             embeddings[0, : canonical_vector.shape[0]], canonical_vector, atol=1e-3
         ), model_desc["model"]
 
-<<<<<<< HEAD
-        assert np.allclose(embeddings[3, :10], embeddings[2:10], atol=1e-3), model_desc["model"]
-=======
         assert np.allclose(embeddings[1], embeddings[2]), model_desc["model"]
->>>>>>> 9c72d2f5
 
 
 @pytest.mark.parametrize("n_dims,model_name", [(512, "Qdrant/clip-ViT-B-32-vision")])
