[tool.poetry]
name = "fastembed"
version = "0.0.2"
description = "Fast, State of the Art Quantized Embedding Models"
authors = ["NirantK <nirant.bits@gmail.com>"]
license = "Apache License"
readme = "README.md"
packages = [{include = "fastembed"}]
homepage = "https://github.com/qdrant/fastembed"
repository = "https://github.com/qdrant/fastembed"
keywords = ["vector", "embedding", "neural", "search", "qdrant", "sentence-transformers"]

[tool.poetry.dependencies]
python = ">=3.8.0,<3.12"
onnxruntime = "^1.15.1"
tqdm = "^4.65.0"
requests = "^2.31.0"
tokenizers = "^0.13.3"

[tool.poetry.dev-dependencies]
ruff = "^0.0.277"
isort = "^5.12.0"
black = "^23.7.0"
optimum = "^1.11.1"
onnx = "^1.11.0"
notebook = ">=7.0.2"
<<<<<<< HEAD
mkdocs-material = "^9.1.21"
=======
pytest = "^7.4.0"
>>>>>>> 4a381e03

[tool.poetry.dependencies.onnxruntime-silicon]
version = "^1.15.0"
markers = "sys_platform == 'darwin'"  # This makes it macOS specific

[build-system]
requires = ["poetry-core"]
build-backend = "poetry.core.masonry.api"

[tool.black]
line-length = 120

[tool.isort]
profile = "black"

[tool.ruff]
line-length = 120<|MERGE_RESOLUTION|>--- conflicted
+++ resolved
@@ -24,11 +24,8 @@
 optimum = "^1.11.1"
 onnx = "^1.11.0"
 notebook = ">=7.0.2"
-<<<<<<< HEAD
 mkdocs-material = "^9.1.21"
-=======
 pytest = "^7.4.0"
->>>>>>> 4a381e03
 
 [tool.poetry.dependencies.onnxruntime-silicon]
 version = "^1.15.0"
